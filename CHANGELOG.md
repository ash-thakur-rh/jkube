--- conflicted
+++ resolved
@@ -23,11 +23,8 @@
 
 ### 1.19-SNAPSHOT
 * Fix #3591: Fix windows line endings for yaml literal blocks, json serialization config updated
-<<<<<<< HEAD
+* Fix #3781: Native Generator does not work in Windows system, always finds multiple native executable
 * Fix #2286: Remove Guava dependency where ever possible
-=======
-* Fix #3781: Native Generator does not work in Windows system, always finds multiple native executable
->>>>>>> 3671a42a
 
 ### 1.18.2 (2025-11-03)
 * Fix #3750: Remove unneeded XMLUtil.createNewDocument method
