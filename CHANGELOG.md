--- conflicted
+++ resolved
@@ -25,13 +25,10 @@
 * Fix #3591: Fix windows line endings for yaml literal blocks, json serialization config updated
 * Fix #3781: Native Generator does not work in Windows system, always finds multiple native executable
 * Fix #2286: Remove Guava dependency where ever possible
-<<<<<<< HEAD
 * Fix #3732: ECR registry Auth with AWS SDK java v2
-=======
 * Fix #3809: Actuator liveness and readiness probe not getting generated with Spring boot 4.x.x
 * Fix #3707: Setting readOnly flag in VolumeConfig has no effect
 * Fix #1458: Consideration of "ssl.enabled" properties to enable liveness/readiness probe for Spring Boot Actuator
->>>>>>> d8662b2a
 
 ### 1.18.2 (2025-11-03)
 * Fix #3750: Remove unneeded XMLUtil.createNewDocument method
